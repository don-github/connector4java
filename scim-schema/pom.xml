--- conflicted
+++ resolved
@@ -35,11 +35,7 @@
     <name>scim-schema</name>
     <packaging>jar</packaging>
 
-<<<<<<< HEAD
-    <version>0.42</version>
-=======
-    <version>1.0-SNAPSHOT</version>
->>>>>>> 154551fc
+    <version>1.0</version>
 
     <description>SCIM conform data types used by OSIAM services and OSIAM connector4Java for data exchange</description>
     <licenses>
