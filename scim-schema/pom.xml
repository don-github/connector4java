<?xml version="1.0" encoding="UTF-8"?>
<!--
    ~ Copyright (C) 2013 tarent AG
    ~
    ~ Permission is hereby granted, free of charge, to any person obtaining
    ~ a copy of this software and associated documentation files (the
    ~ "Software"), to deal in the Software without restriction, including
    ~ without limitation the rights to use, copy, modify, merge, publish,
    ~ distribute, sublicense, and/or sell copies of the Software, and to
    ~ permit persons to whom the Software is furnished to do so, subject to
    ~ the following conditions:
    ~
    ~ The above copyright notice and this permission notice shall be
    ~ included in all copies or substantial portions of the Software.
    ~
    ~ THE SOFTWARE IS PROVIDED "AS IS", WITHOUT WARRANTY OF ANY KIND,
    ~ EXPRESS OR IMPLIED, INCLUDING BUT NOT LIMITED TO THE WARRANTIES OF
    ~ MERCHANTABILITY, FITNESS FOR A PARTICULAR PURPOSE AND NONINFRINGEMENT.
    ~ IN NO EVENT SHALL THE AUTHORS OR COPYRIGHT HOLDERS BE LIABLE FOR ANY
    ~ CLAIM, DAMAGES OR OTHER LIABILITY, WHETHER IN AN ACTION OF CONTRACT,
    ~ TORT OR OTHERWISE, ARISING FROM, OUT OF OR IN CONNECTION WITH THE
    ~ SOFTWARE OR THE USE OR OTHER DEALINGS IN THE SOFTWARE.
-->
<project xmlns="http://maven.apache.org/POM/4.0.0" xmlns:xsi="http://www.w3.org/2001/XMLSchema-instance" xsi:schemaLocation="http://maven.apache.org/POM/4.0.0 http://maven.apache.org/xsd/maven-4.0.0.xsd">
    <modelVersion>4.0.0</modelVersion>
    <!-- refer to sonatype parent pom for publishment to maven central -->
    <parent>
        <groupId>org.sonatype.oss</groupId>
        <artifactId>oss-parent</artifactId>
        <version>7</version>
    </parent>

    <groupId>org.osiam</groupId>
    <artifactId>scim-schema</artifactId>
    <name>scim-schema</name>
    <packaging>jar</packaging>

<<<<<<< HEAD
    <version>0.33</version>
=======
    <version>0.35-SNAPSHOT</version>
>>>>>>> 0f9f3034

    <description>SCIM conform data types used by OSIAM services and OSIAM connector4Java for data exchange</description>
    <licenses>
        <license>
            <name>The MIT License (MIT)</name>
            <url>http://opensource.org/licenses/MIT</url>
            <distribution>repo</distribution>
        </license>
    </licenses>

    <properties>
        <project.build.sourceEncoding>UTF-8</project.build.sourceEncoding>
        <java.version>1.7</java.version>
        <jackson.version>2.2.3</jackson.version>
        <maven.build.timestamp.format>yyyyMMdd'T'HHmmss</maven.build.timestamp.format>

        <sonar.core.codeCoveragePlugin>cobertura</sonar.core.codeCoveragePlugin>
        <!-- force sonar to reuse reports generated during build cycle -->
        <sonar.dynamicAnalysis>reuseReports</sonar.dynamicAnalysis>
        <!-- Explicitly define property so we don't end up with literal string if it's not set -->
        <!-- We need a value, too. Otherwise (if the property tag is empty) the arguments definition -->
        <!-- in the sonatype parent pom is merged. -->
        <release.arguments>-Ddo-not-trigger-sonatype-oss-release-profile-by-default</release.arguments>
    </properties>

    <scm>
        <connection>scm:git://git@github.com/osiam/scim-schema.git</connection>
        <url>git@github.com/osiam/scim-schema.git</url>
        <developerConnection>scm:git:ssh://git@github.com/osiam/scim-schema.git</developerConnection>
        <tag>scim-schema-0.23</tag>
    </scm>

    <developers>
        <developer>
            <id>trossn</id>
            <name>Thorsten Rossner</name>
            <email>info@osiam.org</email>
            <timezone>+1</timezone>
            <organization>OSIAM</organization>
        </developer>
    </developers>

    <dependencies>
        <!-- JSON -->
        <dependency>
            <groupId>com.fasterxml.jackson.core</groupId>
            <artifactId>jackson-databind</artifactId>
            <version>${jackson.version}</version>
        </dependency>

        <!-- Used to convert ISO DateTime Strings to Date and vice versa (APACHE 2 License) -->
        <dependency>
            <groupId>joda-time</groupId>
            <artifactId>joda-time</artifactId>
            <version>2.2</version>
        </dependency>
        <dependency>
            <groupId>org.joda</groupId>
            <artifactId>joda-convert</artifactId>
            <version>1.3.1</version>
        </dependency>

        <!-- Spock testing framework for all kinds of tests LICENSE: Apache 2.0 according to http://code.google.com/p/spock/ -->
        <dependency>
            <groupId>org.spockframework</groupId>
            <artifactId>spock-core</artifactId>
            <version>0.7-groovy-2.0</version>
            <scope>test</scope>
        </dependency>
        <!-- Support for mocking concrete classes within Spock LICENSE: Apache 2.0 according to source package -->
        <dependency>
            <groupId>cglib</groupId>
            <artifactId>cglib-nodep</artifactId>
            <version>2.2.2</version>
            <scope>test</scope>
        </dependency>

        <dependency>
            <groupId>com.google.guava</groupId>
            <artifactId>guava</artifactId>
            <version>15.0</version>
        </dependency>

        <dependency>
            <groupId>org.skyscreamer</groupId>
            <artifactId>jsonassert</artifactId>
            <version>1.2.1</version>
            <scope>test</scope>
        </dependency>
        
        <!-- Automated testing of the equals contract. LICENSE: Apache 2.0 according to source -->
        <dependency>
            <groupId>nl.jqno.equalsverifier</groupId>
            <artifactId>equalsverifier</artifactId>
            <version>1.4</version>
            <scope>test</scope>
        </dependency>

    </dependencies>
    <build>
        <!-- extension needed for integration deployment -->
        <extensions>
            <extension>
                <groupId>org.apache.maven.wagon</groupId>
                <artifactId>wagon-ssh</artifactId>
                <version>2.2</version>
            </extension>
        </extensions>

        <plugins>
            <!-- Configure the compiler plugin for Groovy -->
            <plugin>
                <groupId>org.apache.maven.plugins</groupId>
                <artifactId>maven-compiler-plugin</artifactId>
                <version>2.5.1</version>
                <extensions>true</extensions>
                <configuration>
                    <compilerId>groovy-eclipse-compiler</compilerId>
                    <verbose>false</verbose>
                    <source>${java.version}</source>
                    <target>${java.version}</target>
                    <encoding>${project.build.sourceEncoding}</encoding>
                </configuration>
                <dependencies>
                    <dependency>
                        <groupId>org.codehaus.groovy</groupId>
                        <artifactId>groovy-eclipse-batch</artifactId>
                        <version>2.0.6-01</version>
                    </dependency>
                    <dependency>
                        <groupId>org.codehaus.groovy</groupId>
                        <artifactId>groovy-eclipse-compiler</artifactId>
                        <version>2.7.0-01</version>
                    </dependency>
                </dependencies>
            </plugin>

            <!-- Surefire: will execute all unit tests including Spock specs and will ignore system tests -->
            <plugin>
                <groupId>org.apache.maven.plugins</groupId>
                <artifactId>maven-surefire-plugin</artifactId>
                <version>2.13</version>
                <configuration>
                    <parallel>classes</parallel>
                    <threadCount>3</threadCount>
                    <argLine>-XX:-UseSplitVerifier</argLine>
                    <includes>
                        <include>**/*Test.*</include>
                        <include>**/*Spec.*</include>
                    </includes>
                </configuration>
            </plugin>

            <!-- override sonatype parent pom settings by default -->
            <plugin>
                <artifactId>maven-release-plugin</artifactId>
                <version>2.4.1</version>
                <configuration>
                    <arguments>${release.arguments}</arguments>
                    <goals>deploy</goals>
                </configuration>
            </plugin>


            <!-- Build Helper: will add Groovy sources to path -->
            <plugin>
                <groupId>org.codehaus.mojo</groupId>
                <artifactId>build-helper-maven-plugin</artifactId>
                <version>1.7</version>
                <executions>
                    <execution>
                        <id>add-source</id>
                        <phase>generate-sources</phase>
                        <goals>
                            <goal>add-source</goal>
                        </goals>
                        <configuration>
                            <sources>
                                <source>${basedir}/src/main/groovy</source>
                                <source>${basedir}/src/main/java</source>
                            </sources>
                        </configuration>
                    </execution>
                    <execution>
                        <id>add-test-source</id>
                        <phase>generate-test-sources</phase>
                        <goals>
                            <goal>add-test-source</goal>
                        </goals>
                        <configuration>
                            <sources>
                                <source>${basedir}/src/test/groovy</source>
                                <source>${basedir}/src/test/java</source>
                            </sources>
                        </configuration>
                    </execution>
                </executions>
            </plugin>
        </plugins>

        <!-- override sonatype parent pom settings by default -->
        <pluginManagement>
            <plugins>
                <plugin>
                    <artifactId>maven-release-plugin</artifactId>
                    <version>2.4.1</version>
                    <inherited>false</inherited>
                </plugin>
            </plugins>
        </pluginManagement>

    </build>
    <profiles>
        <!-- ==================== Profile: release ==================== -->
        <profile>
            <id>release</id>
            <build>
                <plugins>
                    <!-- During release:perform, enable the "release" profile -->
                    <!--
                        ~ Extra parameters are passed using the "release.arguments" property on the command line.
                        ~ In Jenkins configure Maven release build / Release goals and options (in one line):
                        ~ -Dresume=false release:clean release:prepare release:perform
                        ~ -Drelease.arguments="-Dgpg.passphrase=$PASSPHRASE -Dgpg.keyname=Signing\\ Key "
                        ~ (Take care of proper quoting/escaping: Spaces within the key's uid have to be escaped!)
                    -->
                    <plugin>
                        <artifactId>maven-release-plugin</artifactId>
                        <version>2.4.1</version>
                        <configuration>
                            <arguments>-Psonatype-oss-release ${release.arguments}</arguments>
                            <goals>deploy</goals>
                        </configuration>
                    </plugin>

                    <!-- Needed to publish releases to sonatype staging repo -->
                    <!-- which leads to maven central -->
                    <!-- Note: In order for this to work you need to have the -->
                    <!-- appropriate server tag in your .m2/settings.xml -->
                    <!-- with your username/password for the sonatype jira -->
                    <plugin>
                        <groupId>org.sonatype.plugins</groupId>
                        <artifactId>nexus-staging-maven-plugin</artifactId>
                        <version>1.4.4</version>
                        <extensions>true</extensions>
                        <executions>
                            <execution>
                                <id>default-deploy</id>
                                <phase>deploy</phase>
                                <goals>
                                    <goal>deploy</goal>
                                </goals>
                            </execution>
                        </executions>
                        <configuration>
                            <serverId>sonatype-nexus-staging</serverId>
                            <nexusUrl>https://oss.sonatype.org/</nexusUrl>
                        </configuration>
                    </plugin>

                </plugins>
            </build>
        </profile>

        <!-- ==================== Profile: sign ==================== -->
        <profile>
            <id>sign</id>
            <activation>
                <activeByDefault>false</activeByDefault>
            </activation>
            <build>
                <plugins>
                    <!-- call as "mvn verify -Dgpg.passphrase=thephrase" or set -Dgpg.skip=true -->
                    <!-- If not given, gpg passphrase has to be provided interactively -->
                    <plugin>
                        <groupId>org.apache.maven.plugins</groupId>
                        <artifactId>maven-gpg-plugin</artifactId>
                        <version>1.4</version>
                        <executions>
                            <execution>
                                <id>sign-artifacts</id>
                                <phase>verify</phase>
                                <goals>
                                    <goal>sign</goal>
                                </goals>
                            </execution>
                        </executions>
                    </plugin>
                </plugins>
            </build>
        </profile>

        <!-- ==================== Profile: coverage ==================== -->
        <profile>
            <id>coverage</id>
            <activation>
                <activeByDefault>false</activeByDefault>
            </activation>
            <build>
                <plugins>
                    <plugin>
                        <groupId>org.codehaus.mojo</groupId>
                        <artifactId>cobertura-maven-plugin</artifactId>
                        <version>2.5.2</version>
                        <configuration>
                            <formats>
                                <format>xml</format>
                            </formats>
                        </configuration>
                        <executions>
                            <execution>
                                <id>generate-data</id>
                                <phase>package</phase>
                                <goals>
                                    <goal>cobertura</goal>
                                </goals>
                                <configuration>
                                    <quiet>true</quiet>
                                </configuration>
                            </execution>
                        </executions>
                    </plugin>
                </plugins>
            </build>
        </profile>

        <!-- ==================== Profile: build internally for integration runs ==================== -->
        <!-- Deployment needs to be run from jenkins server which has credentials to access the internal repository -->
        <profile>
            <id>integration</id>

            <distributionManagement>
                <repository>
                    <id>osiam-repository</id>
                    <name>public evolvis release repository</name>
                    <url>sftp://maven-repo.evolvis.org:/var/www/maven_repo/releases</url>
                </repository>
                <snapshotRepository>
                    <id>OSIAM-NG-SNAPSHOT-repository</id>
                    <name>public evolvis release repository</name>
                    <url>sftp://maven-repo.evolvis.org:/var/www/maven_repo/snapshots/</url>
                </snapshotRepository>

            </distributionManagement>

            <repositories>
                <repository>
                    <id>osiam releases repo</id>
                    <url>https://maven-repo.evolvis.org/releases</url>
                </repository>
            </repositories>

            <build>
                <plugins>
                    <plugin>
                        <groupId>org.apache.maven.plugins</groupId>
                        <artifactId>maven-deploy-plugin</artifactId>
                        <version>2.7</version>
                        <dependencies>
                            <dependency>
                                <groupId>org.apache.maven.wagon</groupId>
                                <artifactId>wagon-ssh</artifactId>
                                <version>1.0-beta-7</version>
                            </dependency>
                        </dependencies>
                        <executions>
                            <execution>
                                <id>default-deploy</id>
                                <phase>deploy</phase>
                                <goals>
                                    <goal>deploy</goal>
                                </goals>
                            </execution>
                        </executions>
                    </plugin>
                </plugins>
            </build>
        </profile>
    </profiles>
</project><|MERGE_RESOLUTION|>--- conflicted
+++ resolved
@@ -35,11 +35,7 @@
     <name>scim-schema</name>
     <packaging>jar</packaging>
 
-<<<<<<< HEAD
-    <version>0.33</version>
-=======
     <version>0.35-SNAPSHOT</version>
->>>>>>> 0f9f3034
 
     <description>SCIM conform data types used by OSIAM services and OSIAM connector4Java for data exchange</description>
     <licenses>
