/*
 * Copyright (C) 2013 tarent AG
 *
 * Permission is hereby granted, free of charge, to any person obtaining
 * a copy of this software and associated documentation files (the
 * "Software"), to deal in the Software without restriction, including
 * without limitation the rights to use, copy, modify, merge, publish,
 * distribute, sublicense, and/or sell copies of the Software, and to
 * permit persons to whom the Software is furnished to do so, subject to
 * the following conditions:
 *
 * The above copyright notice and this permission notice shall be
 * included in all copies or substantial portions of the Software.
 *
 * THE SOFTWARE IS PROVIDED "AS IS", WITHOUT WARRANTY OF ANY KIND,
 * EXPRESS OR IMPLIED, INCLUDING BUT NOT LIMITED TO THE WARRANTIES OF
 * MERCHANTABILITY, FITNESS FOR A PARTICULAR PURPOSE AND NONINFRINGEMENT.
 * IN NO EVENT SHALL THE AUTHORS OR COPYRIGHT HOLDERS BE LIABLE FOR ANY
 * CLAIM, DAMAGES OR OTHER LIABILITY, WHETHER IN AN ACTION OF CONTRACT,
 * TORT OR OTHERWISE, ARISING FROM, OUT OF OR IN CONNECTION WITH THE
 * SOFTWARE OR THE USE OR OTHER DEALINGS IN THE SOFTWARE.
 */

package org.osiam.resources.scim;

import com.fasterxml.jackson.annotation.JsonInclude;
import com.fasterxml.jackson.annotation.JsonInclude.Include;

import java.util.HashSet;
import java.util.Set;

/**
 * This class represent a Group resource.
 *
 * <p>
 * For more detailed information please look at the <a
 * href="http://tools.ietf.org/html/draft-ietf-scim-core-schema-02#section-8">SCIM core schema 2.0, sections 8</a>
 * </p>
 */
@JsonInclude(Include.NON_EMPTY)
public class Group extends Resource {

    private String displayName;
    private Set<MemberRef> members = new HashSet<>();

    /**
     * Default constructor for Jackson
     */
    private Group() {
    }

    private Group(Builder builder) {
        super(builder);
        this.displayName = builder.displayName;
        this.members = builder.members;
    }

    /**
<<<<<<< HEAD
     * Gets the value of the displayName property.
     *
     * @return possible object is {@link String }
=======
     * Gets the human readable name of this {@link Group}.
     *
     * @return the display name
>>>>>>> 8aac5708
     */
    public String getDisplayName() {
        return displayName;
    }

    /**
     * Gets the list of members of this Group.
     *
     * <p>
     * For more detailed information please look at the <a
     * href="http://tools.ietf.org/html/draft-ietf-scim-core-schema-02#section-8">SCIM core schema 2.0, sections 8</a>
     * </p>
     *
     * @return the list of Members as a Set
     */
    public Set<MemberRef> getMembers() {
        return members;
    }

<<<<<<< HEAD
    public static class Builder extends Resource.Builder {
=======
    /**
     * Builder class that is used to build {@link Group} instances
     */
    public static class Builder extends CoreResource.Builder {
>>>>>>> 8aac5708

        private String displayName;
        private Set<MemberRef> members = new HashSet<>();

        public Builder() {
            super();
            this.schemas.add(Constants.GROUP_CORE_SCHEMA);
        }

        /**
         * Constructs a new builder by copying all values from the given {@link Group}
         *
         * @param group
         *            {@link Group} to be copied from
         */
        public Builder(Group group) {
            super(group);
            displayName = group.displayName;
            members = group.members;
        }

        /**
         * Sets the display name (See {@link Group#getDisplayName()}).
         *
         * @param displayName
         *            the display name
         * @return the builder itself
         */
        public Builder setDisplayName(String displayName) {
            this.displayName = displayName;
            return this;
        }

        @Override
        public Builder setId(String id) {
            super.setId(id);
            return this;
        }

        @Override
        public Builder setMeta(Meta meta) {
            super.setMeta(meta);
            return this;
        }

        @Override
        public Builder setExternalId(String externalId) {
            super.setExternalId(externalId);
            return this;
        }

        @Override
        public Builder setSchemas(Set<String> schemas) {
            super.setSchemas(schemas);
            return this;
        }

        /**
         * Sets the list of members as Set (See {@link Group#getMembers()}).
         *
         * @param members
         *            the set of members
         * @return the builder itself
         */
        public Builder setMembers(Set<MemberRef> members) {
            this.members = members;
            return this;
        }

        @SuppressWarnings("unchecked")
        @Override
        public Group build() {
            return new Group(this);
        }
    }
}<|MERGE_RESOLUTION|>--- conflicted
+++ resolved
@@ -56,15 +56,9 @@
     }
 
     /**
-<<<<<<< HEAD
-     * Gets the value of the displayName property.
-     *
-     * @return possible object is {@link String }
-=======
      * Gets the human readable name of this {@link Group}.
      *
      * @return the display name
->>>>>>> 8aac5708
      */
     public String getDisplayName() {
         return displayName;
@@ -84,14 +78,10 @@
         return members;
     }
 
-<<<<<<< HEAD
-    public static class Builder extends Resource.Builder {
-=======
     /**
      * Builder class that is used to build {@link Group} instances
      */
-    public static class Builder extends CoreResource.Builder {
->>>>>>> 8aac5708
+    public static class Builder extends Resource.Builder {
 
         private String displayName;
         private Set<MemberRef> members = new HashSet<>();
