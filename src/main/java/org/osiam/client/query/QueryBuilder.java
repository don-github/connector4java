package org.osiam.client.query;
/*
 * for licensing see the file license.txt.
 */

import org.osiam.client.exception.InvalidAttributeException;

import java.lang.reflect.Field;
import java.lang.reflect.Modifier;

/**
 * The QueryBuilder provides a fluent api to help building queries against the OSIAM Service.
 */
public class QueryBuilder {


    private Class clazz;
    private StringBuilder builder;
    private String sortOrder = "";
    private String startIndex = "";
    private String countPerPage = "";

    /**
     * The Constructor of the QueryBuilder
     *
     * @param clazz The class of Resources to query for.
     */
    public QueryBuilder(Class clazz) {
        builder = new StringBuilder();
        this.clazz = clazz;
    }

    /**
     * Add a filter on the given Attribute.
     *
     * @param attributeName The name of the attribute to filter on.
     * @return A {@link QueryBuilder.Filter} to specify the filtering criteria
     * @throws InvalidAttributeException if the given attribute is not valid for a query
     */
    public Filter query(final String attributeName) {
        if (!(isAttributeValid(attributeName))) {
            throw new InvalidAttributeException("Querying for this attribute is not supported");
        }

        builder.append(attributeName);
        return new Filter(this);
    }

    /**
     * Add an 'logical and' operation to the filter with another attribute to filter on.
     *
     * @param attributeName The name of the attribute to filter the and clause on.
     * @return A {@link QueryBuilder.Filter} to specify the filtering criteria
     * @throws InvalidAttributeException if the given attribute is not valid for a query
     */
    public Filter and(String attributeName) {
        builder.append(" and ");
        return query(attributeName);
    }

    /**
     * Add an 'logical or' operation to the filter with another attribute to filter on.
     *
     * @param attributeName The name of the attribute to filter the or clause on.
     * @return A {@link QueryBuilder.Filter} to specify the filtering criteria
     * @throws InvalidAttributeException if the given attribute is not valid for a query
     */
    public Filter or(String attributeName) {
        builder.append(" or ");
        return query(attributeName);
    }

    /**
     * Add an sortOrder=ascending to the query
     *
     * @return The QueryBuilder with this sort oder added.
     */
    public QueryBuilder sortOrderAscending() {
        sortOrder = "&sortOrder=ascending";
        return this;
    }

    /**
     * Add an sortOrder=descending to the query
     *
     * @return The QueryBuilder with this sort oder added.
     */
    public QueryBuilder sortOrderDescending() {
        sortOrder = "&sortOrder=descending";
        return this;
    }

    /**
<<<<<<< HEAD
     * Add the start Index from where on the list will be returned to the query
     * @return The QueryBuilder with this start Index added.
     */
    public QueryBuilder startIndex(int startIndex) {
        this.startIndex = "&startIndex=" + startIndex;
        return this;
    }

    /**
     * Add the number of wanted results per page to the query
     * @return The QueryBuilder with this count per page added.
     */
    public QueryBuilder countPerPage(int count) {
        countPerPage = "&count=" + count;
        return this;
    }

    /**
     * Build the query String to use against OSIAM.
=======
     * Build the query to use against OSIAM.
>>>>>>> e0e6fc5f
     *
     * @return The constructed query
     */
<<<<<<< HEAD
    public String build() {
        return builder.toString() + sortOrder + countPerPage + startIndex;
=======
    public Query build() {
        return new Query(builder.toString() + sortOrder);
>>>>>>> e0e6fc5f
    }

    private boolean isAttributeValid(String attribute, Class clazz) {
        String compositeField = "";
        if (attribute.contains(".")) {
            compositeField = attribute.substring(attribute.indexOf('.') + 1);
        }
        if (attribute.startsWith("meta.")) {
            return isAttributeValid(compositeField, org.osiam.resources.scim.Meta.class);
        }
        if (attribute.startsWith("emails.")) {
            return isAttributeValid(compositeField, org.osiam.resources.scim.MultiValuedAttribute.class);
        }
        if (attribute.startsWith("name.")) {
            return isAttributeValid(compositeField, org.osiam.resources.scim.Name.class);
        }

        for (Field field : clazz.getDeclaredFields()) {
            if (Modifier.isPrivate(field.getModifiers()) && field.getName().equalsIgnoreCase(attribute)) {
                return true;
            }
        }
        return false;
    }

    private boolean isAttributeValid(String attribute) {
        return isAttributeValid(attribute, clazz);
    }

    /**
     * A Filter is used to produce filter criteria for the query. At this point the conditions are mere strings.
     * This is going to change.
     */
    public class Filter {

        private QueryBuilder qb;

        private Filter(QueryBuilder queryBuilder) {
            this.qb = queryBuilder;
        }

        private QueryBuilder addFilter(String filter, String condition) {
            qb.builder.append(filter);

            if (condition != null && condition.length() > 0) {
                qb.builder.append("\"").
                        append(condition).
                        append("\"");
            }
            return qb;
        }

        /**
         * Add a condition the attribute filtered for is equal to.
         *
         * @param condition The condition to meet.
         * @return The QueryBuilder with this filter added.
         */
        public QueryBuilder equalTo(String condition) {
            return addFilter(" eq ", condition);
        }

        /**
         * Add a condition the attribute filtered on should contain.
         *
         * @param condition The condition to meet.
         * @return The QueryBuilder with this filter added.
         */
        public QueryBuilder contains(String condition) {
            return addFilter(" co ", condition);
        }

        /**
         * Add a condition the attribute filtered on should contain.
         *
         * @param condition The condition to meet.
         * @return The QueryBuilder with this filter added.
         */
        public QueryBuilder startsWith(String condition) {
            return addFilter(" sw ", condition);
        }

        /**
         * Make sure that the attribute for this filter is present.
         *
         * @return The QueryBuilder with this filter added.
         */
        public QueryBuilder present() {
            return addFilter(" pr ", "");
        }

        /**
         * Add a condition the attribute filtered on should be greater than.
         *
         * @param condition The condition to meet.
         * @return The QueryBuilder with this filter added.
         */
        public QueryBuilder greaterThan(String condition) {
            return addFilter(" gt ", condition);
        }

        /**
         * Add a condition the attribute filtered on should be greater than or equal to.
         *
         * @param condition The condition to meet.
         * @return The QueryBuilder with this filter added.
         */
        public QueryBuilder greaterEquals(String condition) {
            return addFilter(" ge ", condition);
        }

        /**
         * Add a condition the attribute filtered on should be less than.
         *
         * @param condition The condition to meet.
         * @return The QueryBuilder with this filter added.
         */
        public QueryBuilder lessThan(String condition) {
            return addFilter(" lt ", condition);
        }

        /**
         * Add a condition the attribute filtered on should be less than or equal to.
         *
         * @param condition The condition to meet.
         * @return The QueryBuilder with this filter added.
         */
        public QueryBuilder lessEquals(String condition) {
            return addFilter(" le ", condition);
        }
    }
}<|MERGE_RESOLUTION|>--- conflicted
+++ resolved
@@ -72,7 +72,6 @@
 
     /**
      * Add an sortOrder=ascending to the query
-     *
      * @return The QueryBuilder with this sort oder added.
      */
     public QueryBuilder sortOrderAscending() {
@@ -82,7 +81,6 @@
 
     /**
      * Add an sortOrder=descending to the query
-     *
      * @return The QueryBuilder with this sort oder added.
      */
     public QueryBuilder sortOrderDescending() {
@@ -91,7 +89,6 @@
     }
 
     /**
-<<<<<<< HEAD
      * Add the start Index from where on the list will be returned to the query
      * @return The QueryBuilder with this start Index added.
      */
@@ -111,19 +108,11 @@
 
     /**
      * Build the query String to use against OSIAM.
-=======
-     * Build the query to use against OSIAM.
->>>>>>> e0e6fc5f
-     *
-     * @return The constructed query
-     */
-<<<<<<< HEAD
-    public String build() {
-        return builder.toString() + sortOrder + countPerPage + startIndex;
-=======
+     *
+     * @return The query as a String
+     */
     public Query build() {
-        return new Query(builder.toString() + sortOrder);
->>>>>>> e0e6fc5f
+       return new Query(builder.toString() + sortOrder + countPerPage + startIndex);
     }
 
     private boolean isAttributeValid(String attribute, Class clazz) {
@@ -168,10 +157,10 @@
         private QueryBuilder addFilter(String filter, String condition) {
             qb.builder.append(filter);
 
-            if (condition != null && condition.length() > 0) {
+            if(condition != null && condition.length() > 0){
                 qb.builder.append("\"").
-                        append(condition).
-                        append("\"");
+                    append(condition).
+                    append("\"");
             }
             return qb;
         }
